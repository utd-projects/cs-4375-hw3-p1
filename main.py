--- conflicted
+++ resolved
@@ -1,4 +1,3 @@
-<<<<<<< HEAD
 '''
 File: main.py - Markov Decision Process solver
 Authors: Hrishikesh Inamdar and Pratik Bhusal
@@ -55,8 +54,6 @@
                 self.actions[action][to_state] = chance of going to to_state.
 	
 '''
-=======
->>>>>>> 9f0aa6b8
 import sys
 
 
@@ -73,7 +70,6 @@
     Methods
     -------
     __init__(discount: float, input_file_name: str = None)
-<<<<<<< HEAD
 			MDP initializer
 
 	parse_file(input_file_name)
@@ -90,13 +86,6 @@
 		Get the states' optimal policy from iteration 1 to given end point.
 		returns a string encoding the optimal policy
 			
-=======
-        MDP initializer
-
-    parse_file(input_file_name)
-        Parse file to initilize the MDP's states.
-
->>>>>>> 9f0aa6b8
     See Also
     --------
     MDP.state
@@ -113,11 +102,7 @@
             The actions the state and take and their corresponding
             probabilities for happening.
 
-<<<<<<< HEAD
             Usage:
-=======
-            Useage:
->>>>>>> 9f0aa6b8
                 self.actions[action] = name of states that it can go to.
                 self.actions[action][to_state] = chance of going to to_state.
         """
@@ -140,20 +125,12 @@
 
             return actions
 
-<<<<<<< HEAD
-    def __init__(self, discount: float, input_file_name: str = None):
-=======
     def __init__(self, discount: float or str, input_file_name: str = None):
->>>>>>> 9f0aa6b8
         """MDP initializer
 
         Parameters
         ----------
-<<<<<<< HEAD
-        discount: float
-=======
         discount: float or str
->>>>>>> 9f0aa6b8
             The discount factor for moving to another state.
         input_file_name: str, optional
             The name of the input file that holds the the MDP's state
@@ -164,9 +141,6 @@
         parse_file
         """
 
-<<<<<<< HEAD
-        self.discount = discount
-=======
         try:
             self.discount = float(discount)
             if self.discount < 0 or self.discount > 1:
@@ -176,7 +150,6 @@
         except ValueError as e:
             print(e)
             sys.exit(1)
->>>>>>> 9f0aa6b8
         self.states = dict()
         if input_file_name:
             self.parse_file(input_file_name)
@@ -190,11 +163,7 @@
                 self.states[state].reward
 
     def parse_file(self, input_file_name):
-<<<<<<< HEAD
         """Parse file to initialize the MDP's states.
-=======
-        """Parse file to initilize the MDP's states.
->>>>>>> 9f0aa6b8
 
         A single valid state information line has the following:
 
@@ -279,11 +248,7 @@
         return self.optimal_policy_strs(len(self.optimal_policies))
 
     def optimal_policy_strs(self, end: int):
-<<<<<<< HEAD
         """Get the states' optimal policy from iteration 1 to given end point
-=======
-        """Get the states' optimal policy from interation 1 to given end point
->>>>>>> 9f0aa6b8
 
         Parameters
         ----------
@@ -329,23 +294,12 @@
 
 def main():
     if(len(sys.argv) != 3):
-<<<<<<< HEAD
-        print('Please enter exactly two arguments: <input_file> <discount_factor>')
-        sys.exit(1)
-    disc_fact = float(sys.argv[2])	# discount factor used in calculations. grabbed from command line
-    if(disc_fact < 0 or disc_fact > 1):
-        print('That is not a valid discount factor!')
-        sys.exit(1)
-    
-    mdp = MDP(disc_fact, sys.argv[1])
-=======
         print("Please enter exactly two arguments:",
               "<input_file>",
               "<discount_factor>")
         sys.exit(1)
 
     mdp = MDP(sys.argv[2], sys.argv[1])
->>>>>>> 9f0aa6b8
     mdp.find_optimal_policies()
     print(str(mdp))
 
