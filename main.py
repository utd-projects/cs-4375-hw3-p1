<<<<<<< HEAD
import sys
=======
# import sys
>>>>>>> 13375ad3


class MDP(object):
    """Markov decision process implementation.

    Attributes
    ----------
    discount: float
        The discount factor for moving to another state.
    states: dict of MDP.state
        The states in the MDP.

    Methods
    -------
    __init__(discount: float, input_file_name: str = None)
        MDP initializer

    parse_file(input_file_name)
        Parse file to initilize the MDP's states.

    See Also
    --------
    MDP.state
    """

    class state(object):
        """State instance found in Markov Decision Process.

        Attributes
        ----------
        reward: int or float
            The reward associated for going to this specific state.
        actions: dict of dict of float
            The actions the state and take and their corresponding
            probabilities for happening.

            Useage:
                self.actions[action] = name of states that it can go to.
                self.actions[action][to_state] = chance of going to to_state.
        """

        def __init__(self, reward: int, actions_arr: list):
            self.reward = reward
            self.actions = MDP.state._parse_line(actions_arr)

        def _parse_line(actions_arr: list) -> dict:
            actions = dict()

            for i in range(0, len(actions_arr), 3):
                action = actions_arr[i][1:]
                to_state = actions_arr[i+1]
                probability = float(actions_arr[i+2][:-1])

                if action not in actions:
                    actions[action] = dict()
                actions[action][to_state] = probability

            return actions

    def __init__(self, discount: float, input_file_name: str = None):
        """MDP initializer

        Parameters
        ----------
<<<<<<< HEAD
        discount: float or str
=======
        discount: float
>>>>>>> 13375ad3
            The discount factor for moving to another state.
        input_file_name: str, optional
            The name of the input file that holds the the MDP's state
            information.

        See Also
        --------
        parse_file
        """

<<<<<<< HEAD
        try:
            self.discount = float(discount) if isinstance(discount, str) else \
                            discount
            if self.discount < 0 or self.discount > 1:
                raise ValueError(' '.join([
                    "Discount factor must be floating point number within",
                    "the interval [0, 1]"]))
        except ValueError as e:
            print(e)
            sys.exit(1)
=======
        self.discount = discount
>>>>>>> 13375ad3
        self.states = dict()
        if input_file_name:
            self.parse_file(input_file_name)

        self.optimal_policies = [
            {key: dict() for key in self.states.keys()}
        ]
        for state in self.states.keys():
            self.optimal_policies[0][state]["action"] = None
            self.optimal_policies[0][state]["j_val"] = \
                self.states[state].reward

    def parse_file(self, input_file_name):
        """Parse file to initilize the MDP's states.

        A single valid state information line has the following:

        state_name reward (action_1 state1 prob1) (action_2 state2 prob 2) ...

        Parameters
        ----------
        input_file_name: str
            The name of the input file that holds the the MDP's state
            information.
        """

        self.states = dict()
        with open(input_file_name, 'r') as file:
            for line in file:
                if not line.isspace():
                    line_arr = line.split()
                    self.states[line_arr[0]] = MDP.state(int(line_arr[1]),
                                                         line_arr[2:])

    def find_optimal_policies(self, iterations: int = 20):
        """Find the optimal policies up to the requested number of iterations.

        Parameters
        ----------
        iterations: int, optional
            The maximum number of iterations that the optimal policy will be
            calculated for. Default value is 20.
        """

        if len(self.optimal_policies) < iterations:
            for i in range(len(self.optimal_policies), iterations):
                self.optimal_policies.append(dict())
                for state in self.states:
                    self.optimal_policies[i][state] = dict()
                    best_action = self._get_best_action(state, i)
                    self.optimal_policies[i][state]["action"] = best_action[0]
                    self.optimal_policies[i][state]["j_val"] = \
                        self.states[state].reward + \
                        (self.discount * best_action[1])

    def _get_best_action(self, state: str, iteration: int) -> list:
        """Gets the best action  based on the current state and iteration.

        Parameters
        ----------
        state: str
            The state that the method finds the best policy for.
        iteration: int
            The iteration point that bases which values to use to determine
            the best action.

        Returns
        -------
        best: [str, float]
            The name of the best action and its corresponding value based on
            taking that action.
        """

        curr_best = ["", float("-inf")]

        for action, action_results in self.states[state].actions.items():
            temp_max = float(0)
            for to_state, probability in action_results.items():
                temp_max += probability * \
                    self.optimal_policies[iteration-1][to_state]["j_val"]

            if curr_best[1] < temp_max:
                curr_best[1] = temp_max
                curr_best[0] = action

        return curr_best

    def __str__(self):
        """String representation of all calculated optimal policy iterations

        See Also
        --------
        optimal_policy_strs
        """

        return self.optimal_policy_strs(len(self.optimal_policies))

    def optimal_policy_strs(self, end: int):
        """Get the states' optimal policy from interation 1 to given end point

        Parameters
        ----------
        end: int
            The last iteration to get. If the value is greater than the number
            of stored iterations, then the last calculated policy iterations
            are used instead.

        Returns
        -------
        str_iterations: str
            Single string that shows all the states' optimal policies from
            iteration 1 to the given end point. Iteration instances are on
            their own line.
        """

        return '\n'.join([self._optimal_policy_str(i) for i in
                          range(min(end, len(self.optimal_policies)))])

    def _optimal_policy_str(self, iteration: int):
        """Get the states' optimal policy at the given iteration point

        Parameters
        ----------
        iteration: int
            The iteration point to retrieve the states' optimal policy
            information

        Returns
        -------
        interation_str: str
            String representation of the states' optimal policy at the given
            iteration point.
        """

        iteration_str = "After iteration " + str(iteration+1) + ":"
        for state, state_results in self.optimal_policies[iteration].items():
            iteration_str += ' (' + state + ' ' + \
                     str(state_results["action"]) + ' ' + \
                     format(state_results["j_val"], ".4f") + ')'
        return iteration_str


def main():
<<<<<<< HEAD
    if(len(sys.argv) != 3):
        print("Please enter exactly two arguments:",
              "<input_file>",
              "<discount_factor>")
        sys.exit(1)

    mdp = MDP(sys.argv[2], sys.argv[1])
=======
    mdp = MDP(0.9, "test.in")
>>>>>>> 13375ad3
    mdp.find_optimal_policies()
    print(str(mdp))


if __name__ == "__main__":
    main()<|MERGE_RESOLUTION|>--- conflicted
+++ resolved
@@ -1,8 +1,4 @@
-<<<<<<< HEAD
 import sys
-=======
-# import sys
->>>>>>> 13375ad3
 
 
 class MDP(object):
@@ -67,11 +63,7 @@
 
         Parameters
         ----------
-<<<<<<< HEAD
         discount: float or str
-=======
-        discount: float
->>>>>>> 13375ad3
             The discount factor for moving to another state.
         input_file_name: str, optional
             The name of the input file that holds the the MDP's state
@@ -82,7 +74,6 @@
         parse_file
         """
 
-<<<<<<< HEAD
         try:
             self.discount = float(discount) if isinstance(discount, str) else \
                             discount
@@ -93,9 +84,6 @@
         except ValueError as e:
             print(e)
             sys.exit(1)
-=======
-        self.discount = discount
->>>>>>> 13375ad3
         self.states = dict()
         if input_file_name:
             self.parse_file(input_file_name)
@@ -239,7 +227,6 @@
 
 
 def main():
-<<<<<<< HEAD
     if(len(sys.argv) != 3):
         print("Please enter exactly two arguments:",
               "<input_file>",
@@ -247,9 +234,6 @@
         sys.exit(1)
 
     mdp = MDP(sys.argv[2], sys.argv[1])
-=======
-    mdp = MDP(0.9, "test.in")
->>>>>>> 13375ad3
     mdp.find_optimal_policies()
     print(str(mdp))
 
